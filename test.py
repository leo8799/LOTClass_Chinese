from src.trainer import LOTClassTrainer
from config.configs_interface import configs as args
trainer = LOTClassTrainer(args)
trainer.category_vocabulary(top_pred_num=args.train_args.top_pred_num,
                            category_vocab_size=args.train_args.category_vocab_size)
trainer.self_train(epochs=args.train_args.SELF_TRAIN_EPOCH, loader_name=args.data.final_model)
<<<<<<< HEAD
# trainer.write_results(loader_name=args.data.final_model, out_file=args.data.out_file)
=======
trainer.mcp(50,20,5,"mcp_model.pt")
>>>>>>> 1586a888
<|MERGE_RESOLUTION|>--- conflicted
+++ resolved
@@ -3,9 +3,9 @@
 trainer = LOTClassTrainer(args)
 trainer.category_vocabulary(top_pred_num=args.train_args.top_pred_num,
                             category_vocab_size=args.train_args.category_vocab_size)
+trainer.mcp(50, 20, 5, "mcp_model.pt")
 trainer.self_train(epochs=args.train_args.SELF_TRAIN_EPOCH, loader_name=args.data.final_model)
-<<<<<<< HEAD
+
 # trainer.write_results(loader_name=args.data.final_model, out_file=args.data.out_file)
-=======
-trainer.mcp(50,20,5,"mcp_model.pt")
->>>>>>> 1586a888
+
+
